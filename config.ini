--- conflicted
+++ resolved
@@ -6,11 +6,7 @@
 
 [mqtt]
 server = mqtt.bayme.sh
-<<<<<<< HEAD
-topics = ["msh/US/bayarea/#"]
-=======
-topics = ["msh/US/bayarea/#", "msh/US/CA/mrymesh/#"]
->>>>>>> bcb04bce
+topics = ['msh/US/bayarea/#', 'msh/US/CA/mrymesh/#']
 port = 1883
 username = meshdev
 password = large4cats
