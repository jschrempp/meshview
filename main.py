import asyncio
import argparse
import configparser
from meshview import mqtt_reader
from meshview import database
from meshview import mqtt_store
from meshview import web
<<<<<<< HEAD
from meshview import http
from meshview import models
=======
import json
>>>>>>> a59787a0


async def load_database_from_mqtt(mqtt_server: str , mqtt_port: int, topic: list, mqtt_user: str | None = None, mqtt_passwd: str | None = None):
    async for topic, env in mqtt_reader.get_topic_envelopes(mqtt_server, mqtt_port, topic, mqtt_user, mqtt_passwd):
        await mqtt_store.process_envelope(topic, env)


async def main(config):
    database.init_database(config["database"]["connection_string"])

    await database.create_tables()
    mqtt_user = None
    mqtt_passwd = None
    if config["mqtt"]["username"] != "":
        mqtt_user: str = config["mqtt"]["username"]
    if config["mqtt"]["password"] != "":
        mqtt_passwd: str = config["mqtt"]["password"]
    mqtt_topics = json.loads(config["mqtt"]["topics"])
    
    # Create database with site configuration
    async with database.async_session() as session:
        site_config = models.SiteConfig(
            site_domain = config["site"]["domain"],
            site_title = config["site"]["title"],
            site_message = config["site"]["message"]
        )

        session.add(site_config)
        # print("Site configuration loaded to database")

    async with asyncio.TaskGroup() as tg:
        tg.create_task(
            web.run_server(
                config["server"]["bind"],
                int(config["server"]["port"]),
                config["server"].get("tls_cert"),
            )
        )

def load_config(file_path):
    """Load configuration from an INI-style text file."""
    config_parser = configparser.ConfigParser()
    config_parser.read(file_path)

    # Convert to a dictionary for easier access
    config = {section: dict(config_parser.items(section)) for section in config_parser.sections()}
    return config



if __name__ == '__main__':
    parser = argparse.ArgumentParser("meshview")
    parser.add_argument("--config", help="Path to the configuration file.", default="config.ini")
    args = parser.parse_args()

    config = load_config(args.config)

    asyncio.run(main(config))<|MERGE_RESOLUTION|>--- conflicted
+++ resolved
@@ -5,12 +5,10 @@
 from meshview import database
 from meshview import mqtt_store
 from meshview import web
-<<<<<<< HEAD
 from meshview import http
 from meshview import models
-=======
 import json
->>>>>>> a59787a0
+
 
 
 async def load_database_from_mqtt(mqtt_server: str , mqtt_port: int, topic: list, mqtt_user: str | None = None, mqtt_passwd: str | None = None):
